#!/usr/bin/env python

from argparse import ArgumentParser
import os
import logging
from math import log

import numpy
import pandas
import torch
from sklearn.metrics import matthews_corrcoef, roc_auc_score
from scipy.stats import pearsonr
from torch.utils.data import DataLoader
from torch.optim import Adam

from seqwise.dataset import SequenceDataset
from seqwise.model import (TransformerEncoderModel,
                           ReswiseModel,
                           FlatteningModel,
                           RelativeAbsolutePositionEncodingModel,
                           RelativePositionEncodingModel,
                           OuterSumModel)


arg_parser = ArgumentParser(description="train a model and output the results")
arg_parser.add_argument("model_type", help="must be outersum/relative/relabs/transformer/reswise/flattening")
arg_parser.add_argument("train_file", help="HDF5 file with training data")
arg_parser.add_argument("valid_file", help="HDF5 file with validation data")
arg_parser.add_argument("test_file", help="HDF5 file with test data")
arg_parser.add_argument("results_file", help="CSV file where results will be stored")
arg_parser.add_argument("--batch_size", "-b", type=int, default=64)
arg_parser.add_argument("--epoch-count", "-e", type=int, default=100)
<<<<<<< HEAD
arg_parser.add_argument("--classification", "-c", action="store_const", const=True, default=False)
=======
arg_parser.add_argument("--blosum", help="use blosum62 encoding instead of one-hot encoding", action="store_const", const=True, default=False)
>>>>>>> 4d5d5437


_log = logging.getLogger(__name__)


<<<<<<< HEAD
def get_model(model_type: str, classification: bool):
=======
def get_model(model_type: str) -> torch.nn.Module:
>>>>>>> 4d5d5437

    if model_type == "transformer":
        return TransformerEncoderModel(classification)

    elif model_type == "outersum":
        return OuterSumModel(classification)

    elif model_type == "relabs":
        return RelativeAbsolutePositionEncodingModel(classification)

    elif model_type == "relative":
        return RelativePositionEncodingModel(classification)

    elif model_type == "reswise":
        return ReswiseModel(classification)

    elif model_type == "flattening":
        return FlatteningModel(classification)

    else:
        raise ValueError(f"unknown model: {model_type}")

def store_metrics(path: str, phase_name: str, epoch_index: int, value_name: str, value: float):

    column_name = f"{phase_name} {value_name}"

    if os.path.isfile(path):
        table = pandas.read_csv(path)
    else:
        table = pandas.DataFrame({"epoch": [epoch_index], column_name: value})

    table.loc[epoch_index, "epoch"] = epoch_index
    table.loc[epoch_index, column_name] = value

    table.to_csv(path, index=False)

    _log.debug(f"store {column_name}, {value}")

<<<<<<< HEAD
=======

#loss_func = torch.nn.CrossEntropyLoss(reduction="mean")
loss_func = torch.nn.MSELoss(reduction="mean")

binding_threshold = 1.0 - log(500.0) / log(50000.0)

>>>>>>> 4d5d5437
def epoch(model: torch.nn.Module,
          optimizer: torch.optim.Optimizer,
          data_loader: DataLoader,
          epoch_index: int,
          metrics_path: str,
          phase_name: str,
          classification: bool):

    if classification:
        loss_func = torch.nn.CrossEntropyLoss(reduction='mean')
    else:
        loss_func = torch.nn.MSELoss(reduction='mean')
        affinity_treshold = 1.0 - log(500) / log(50000)

    epoch_loss = 0.0
    epoch_true = []
    epoch_true_cls = []
    epoch_pred = []
<<<<<<< HEAD
    for input_, true in data_loader:

        optimizer.zero_grad()

        output = model(input_)
        batch_loss = loss_func(output, true)
=======
    epoch_pred_cls = []
    for input_, true_ba in data_loader:
        true_cls = true_ba > binding_threshold

        optimizer.zero_grad()

        pred_ba = model(input_)
        pred_cls = pred_ba > binding_threshold
        batch_loss = loss_func(pred_ba, true_ba)
>>>>>>> 4d5d5437

        batch_loss.backward()
        optimizer.step()

<<<<<<< HEAD
        batch_size = true.shape[0]
        epoch_loss += batch_loss.item() * batch_size

        if classification:
            epoch_pred += output.tolist()
            epoch_true += true.tolist()
        else:
            epoch_pred += output[..., 0].tolist()
            epoch_true += true[..., 0].tolist()

    if classification:
        auc = roc_auc_score(epoch_true, epoch_pred)
        mcc = matthews_corrcoef(epoch_true, torch.argmax(epoch_pred, dim=-1))
    else:
        pcc = pearsonr(epoch_true, epoch_pred).statistic
        store_metrics(metrics_path, phase_name, epoch_index, "pearson correlation", pcc)

        true_cls = numpy.array(epoch_true) > affinity_treshold
        pred_cls = numpy.array(epoch_pred) > affinity_treshold
        auc = roc_auc_score(true_cls, epoch_pred)
        mcc = matthews_corrcoef(true_cls, pred_cls)

=======
        batch_size = true_ba.shape[0]
        epoch_loss += batch_loss.item() * batch_size

        epoch_true += true_ba.tolist()
        epoch_true_cls += true_cls.tolist()
        epoch_pred += pred_ba.tolist()
        epoch_pred_cls += pred_cls.tolist()

    auc = roc_auc_score(epoch_true_cls, epoch_pred)
    mcc = matthews_corrcoef(epoch_true_cls, epoch_pred_cls)
    pcc = pearsonr(epoch_true, epoch_pred).statistic
>>>>>>> 4d5d5437
    epoch_loss /= len(epoch_true)

    store_metrics(metrics_path, phase_name, epoch_index, "pearson correlation", pcc)
    store_metrics(metrics_path, phase_name, epoch_index, "ROC AUC", auc)
    store_metrics(metrics_path, phase_name, epoch_index, "matthews correlation", mcc)
    store_metrics(metrics_path, phase_name, epoch_index, "loss", epoch_loss)


def valid(model: torch.nn.Module,
          data_loader: DataLoader,
          epoch_index: int,
          metrics_path: str,
          phase_name: str,
          classification: bool):

    if classification:
        loss_func = torch.nn.CrossEntropyLoss(reduction='mean')
    else:
        loss_func = torch.nn.MSELoss(reduction='mean')
        affinity_treshold = 1.0 - log(500) / log(50000)

    valid_loss = 0.0
    valid_true = []
    valid_true_cls = []
    valid_pred = []
    valid_pred_cls = []
    with torch.no_grad():
<<<<<<< HEAD
        for input_, true in data_loader:
            output = model(input_)
            batch_loss = loss_func(output, true)

            batch_size = true.shape[0]
            valid_loss += batch_loss.item() * batch_size

            if classification:
                valid_pred += output.tolist()
                valid_true += true.tolist()
            else:
                valid_pred += output[..., 0].tolist()
                valid_true += true[..., 0].tolist()

    if classification:
        auc = roc_auc_score(valid_true, valid_pred)
        mcc = matthews_corrcoef(valid_true, torch.argmax(valid_pred, dim=-1))
    else:
        pcc = pearsonr(valid_true, valid_pred).statistic
        store_metrics(metrics_path, phase_name, epoch_index, "pearson correlation", pcc)

        true_cls = numpy.array(valid_true) > affinity_treshold
        pred_cls = numpy.array(valid_pred) > affinity_treshold
        auc = roc_auc_score(true_cls, valid_pred)
        mcc = matthews_corrcoef(true_cls, pred_cls)

=======
        for input_, true_ba in data_loader:
            true_cls = true_ba > binding_threshold

            pred_ba = model(input_)
            pred_cls = pred_ba > binding_threshold
            batch_loss = loss_func(pred_ba, true_ba)

            batch_size = true_ba.shape[0]
            valid_loss += batch_loss.item() * batch_size

            valid_true += true_ba.tolist()
            valid_true_cls += true_cls.tolist()
            valid_pred += pred_ba.tolist()
            valid_pred_cls += pred_cls.tolist()

    auc = roc_auc_score(valid_true_cls, valid_pred)
    mcc = matthews_corrcoef(valid_true_cls, valid_pred_cls)
    pcc = pearsonr(valid_true, valid_pred).statistic
>>>>>>> 4d5d5437
    valid_loss /= len(valid_true)

    store_metrics(metrics_path, phase_name, epoch_index, "pearson correlation", pcc)
    store_metrics(metrics_path, phase_name, epoch_index, "ROC AUC", auc)
    store_metrics(metrics_path, phase_name, epoch_index, "mathews correlation", mcc)
    store_metrics(metrics_path, phase_name, epoch_index, "loss", valid_loss)


def train(model: torch.nn.Module,
          metrics_path: str,
          train_data_loader: DataLoader,
          valid_data_loader: DataLoader,
          test_data_loader: DataLoader,
          epoch_count: int,
          classification: bool):

    optimizer = Adam(model.parameters(), lr=0.001)

    for epoch_index in range(epoch_count):
        epoch(model, optimizer, train_data_loader, epoch_index, metrics_path, "train", classification)
        valid(model, valid_data_loader, epoch_index, metrics_path, "valid", classification)
        valid(model, test_data_loader, epoch_index, metrics_path, "test", classification)



if __name__ == "__main__":

    args = arg_parser.parse_args()

<<<<<<< HEAD
    train_dataset = SequenceDataset(args.train_file, args.classification)
    train_data_loader = DataLoader(train_dataset, batch_size=args.batch_size, shuffle=True)

    valid_dataset = SequenceDataset(args.valid_file, args.classification)
    valid_data_loader = DataLoader(valid_dataset, batch_size=args.batch_size)

    test_dataset = SequenceDataset(args.test_file, args.classification)
=======
    train_dataset = SequenceDataset(args.train_file, args.blosum)
    train_data_loader = DataLoader(train_dataset, batch_size=args.batch_size, shuffle=True)

    valid_dataset = SequenceDataset(args.valid_file, args.blosum)
    valid_data_loader = DataLoader(valid_dataset, batch_size=args.batch_size)

    test_dataset = SequenceDataset(args.test_file, args.blosum)
>>>>>>> 4d5d5437
    test_data_loader = DataLoader(test_dataset, batch_size=args.batch_size)

    model = get_model(args.model_type, args.classification)

    train(model, args.results_file, train_data_loader, valid_data_loader, test_data_loader, args.epoch_count, args.classification)<|MERGE_RESOLUTION|>--- conflicted
+++ resolved
@@ -30,21 +30,14 @@
 arg_parser.add_argument("results_file", help="CSV file where results will be stored")
 arg_parser.add_argument("--batch_size", "-b", type=int, default=64)
 arg_parser.add_argument("--epoch-count", "-e", type=int, default=100)
-<<<<<<< HEAD
 arg_parser.add_argument("--classification", "-c", action="store_const", const=True, default=False)
-=======
 arg_parser.add_argument("--blosum", help="use blosum62 encoding instead of one-hot encoding", action="store_const", const=True, default=False)
->>>>>>> 4d5d5437
 
 
 _log = logging.getLogger(__name__)
 
 
-<<<<<<< HEAD
 def get_model(model_type: str, classification: bool):
-=======
-def get_model(model_type: str) -> torch.nn.Module:
->>>>>>> 4d5d5437
 
     if model_type == "transformer":
         return TransformerEncoderModel(classification)
@@ -83,15 +76,7 @@
 
     _log.debug(f"store {column_name}, {value}")
 
-<<<<<<< HEAD
-=======
-
-#loss_func = torch.nn.CrossEntropyLoss(reduction="mean")
-loss_func = torch.nn.MSELoss(reduction="mean")
-
-binding_threshold = 1.0 - log(500.0) / log(50000.0)
-
->>>>>>> 4d5d5437
+
 def epoch(model: torch.nn.Module,
           optimizer: torch.optim.Optimizer,
           data_loader: DataLoader,
@@ -110,29 +95,17 @@
     epoch_true = []
     epoch_true_cls = []
     epoch_pred = []
-<<<<<<< HEAD
+    epoch_pred_cls = []
     for input_, true in data_loader:
 
         optimizer.zero_grad()
 
         output = model(input_)
         batch_loss = loss_func(output, true)
-=======
-    epoch_pred_cls = []
-    for input_, true_ba in data_loader:
-        true_cls = true_ba > binding_threshold
-
-        optimizer.zero_grad()
-
-        pred_ba = model(input_)
-        pred_cls = pred_ba > binding_threshold
-        batch_loss = loss_func(pred_ba, true_ba)
->>>>>>> 4d5d5437
 
         batch_loss.backward()
         optimizer.step()
 
-<<<<<<< HEAD
         batch_size = true.shape[0]
         epoch_loss += batch_loss.item() * batch_size
 
@@ -155,19 +128,6 @@
         auc = roc_auc_score(true_cls, epoch_pred)
         mcc = matthews_corrcoef(true_cls, pred_cls)
 
-=======
-        batch_size = true_ba.shape[0]
-        epoch_loss += batch_loss.item() * batch_size
-
-        epoch_true += true_ba.tolist()
-        epoch_true_cls += true_cls.tolist()
-        epoch_pred += pred_ba.tolist()
-        epoch_pred_cls += pred_cls.tolist()
-
-    auc = roc_auc_score(epoch_true_cls, epoch_pred)
-    mcc = matthews_corrcoef(epoch_true_cls, epoch_pred_cls)
-    pcc = pearsonr(epoch_true, epoch_pred).statistic
->>>>>>> 4d5d5437
     epoch_loss /= len(epoch_true)
 
     store_metrics(metrics_path, phase_name, epoch_index, "pearson correlation", pcc)
@@ -195,7 +155,6 @@
     valid_pred = []
     valid_pred_cls = []
     with torch.no_grad():
-<<<<<<< HEAD
         for input_, true in data_loader:
             output = model(input_)
             batch_loss = loss_func(output, true)
@@ -222,26 +181,6 @@
         auc = roc_auc_score(true_cls, valid_pred)
         mcc = matthews_corrcoef(true_cls, pred_cls)
 
-=======
-        for input_, true_ba in data_loader:
-            true_cls = true_ba > binding_threshold
-
-            pred_ba = model(input_)
-            pred_cls = pred_ba > binding_threshold
-            batch_loss = loss_func(pred_ba, true_ba)
-
-            batch_size = true_ba.shape[0]
-            valid_loss += batch_loss.item() * batch_size
-
-            valid_true += true_ba.tolist()
-            valid_true_cls += true_cls.tolist()
-            valid_pred += pred_ba.tolist()
-            valid_pred_cls += pred_cls.tolist()
-
-    auc = roc_auc_score(valid_true_cls, valid_pred)
-    mcc = matthews_corrcoef(valid_true_cls, valid_pred_cls)
-    pcc = pearsonr(valid_true, valid_pred).statistic
->>>>>>> 4d5d5437
     valid_loss /= len(valid_true)
 
     store_metrics(metrics_path, phase_name, epoch_index, "pearson correlation", pcc)
@@ -271,7 +210,6 @@
 
     args = arg_parser.parse_args()
 
-<<<<<<< HEAD
     train_dataset = SequenceDataset(args.train_file, args.classification)
     train_data_loader = DataLoader(train_dataset, batch_size=args.batch_size, shuffle=True)
 
@@ -279,15 +217,6 @@
     valid_data_loader = DataLoader(valid_dataset, batch_size=args.batch_size)
 
     test_dataset = SequenceDataset(args.test_file, args.classification)
-=======
-    train_dataset = SequenceDataset(args.train_file, args.blosum)
-    train_data_loader = DataLoader(train_dataset, batch_size=args.batch_size, shuffle=True)
-
-    valid_dataset = SequenceDataset(args.valid_file, args.blosum)
-    valid_data_loader = DataLoader(valid_dataset, batch_size=args.batch_size)
-
-    test_dataset = SequenceDataset(args.test_file, args.blosum)
->>>>>>> 4d5d5437
     test_data_loader = DataLoader(test_dataset, batch_size=args.batch_size)
 
     model = get_model(args.model_type, args.classification)
