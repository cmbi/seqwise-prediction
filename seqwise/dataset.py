--- conflicted
+++ resolved
@@ -11,14 +11,9 @@
 
 class SequenceDataset(Dataset):
 
-<<<<<<< HEAD
     def __init__(self, hdf5_path: str, classification: Optional[bool] = False):
-=======
-    def __init__(self, hdf5_path: str, blosum62: bool):
->>>>>>> 4d5d5437
 
         self._hdf5_path = hdf5_path
-        self.blosum62 = blosum62
 
         with h5py.File(self._hdf5_path, 'r') as hdf5_file:
             self._entry_names = list(hdf5_file.keys())
@@ -34,7 +29,6 @@
 
         with h5py.File(self._hdf5_path, 'r') as hdf5_file:
 
-<<<<<<< HEAD
             seq_embd = torch.tensor(hdf5_file[entry_name]["peptide/sequence_onehot"][:])
 
             if self._classification:
@@ -43,14 +37,4 @@
             else:
                 target = torch.tensor([hdf5_file[entry_name]["affinity"][()]], dtype=torch.float)
 
-        return seq_embd, target
-=======
-            if self.blosum62:
-                seq_embd = torch.zeros(9, 22)
-                seq_embd[:, :20] = torch.tensor(hdf5_file[entry_name]["peptide/blosum62"][:])
-            else:
-                seq_embd = torch.tensor(hdf5_file[entry_name]["peptide/sequence_onehot"][:])
-            ba = torch.tensor(hdf5_file[entry_name]["affinity"][()], dtype=torch.float)
-
-        return seq_embd, ba
->>>>>>> 4d5d5437
+        return seq_embd, target